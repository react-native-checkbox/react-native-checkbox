--- conflicted
+++ resolved
@@ -40,15 +40,11 @@
   "dependencies": {},
   "devDependencies": {
     "@babel/plugin-proposal-class-properties": "^7.4.0",
-<<<<<<< HEAD
-    "@react-native-community/eslint-config": "^0.0.5",
+    "@react-native-community/eslint-config": "^0.0.6",
+    "@react-native-community/eslint-plugin": "^1.0.0",
     "@types/jest": "^24.0.25",
     "@types/react-native": "^0.60.27",
     "@types/react-test-renderer": "^16.9.1",
-=======
-    "@react-native-community/eslint-config": "^0.0.6",
-    "@react-native-community/eslint-plugin": "^1.0.0",
->>>>>>> b2cacfe7
     "babel-core": "^7.0.0-bridge.0",
     "babel-plugin-module-resolver": "^3.1.3",
     "eslint": "^6.8.0",
